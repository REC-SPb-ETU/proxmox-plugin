--- conflicted
+++ resolved
@@ -26,13 +26,8 @@
     </developers>
 
     <scm>
-<<<<<<< HEAD
-        <connection>scm:git:ssh://github.com/jenkinsci/proxmox-plugin.git</connection>
-        <developerConnection>scm:git:ssh://git@github.com:jenkinsci/proxmox-plugin.git</developerConnection>
-=======
         <connection>scm:git:github.com/jenkinsci/proxmox-plugin.git</connection>
         <developerConnection>scm:git:git@github.com:jenkinsci/proxmox-plugin.git</developerConnection>
->>>>>>> 2631974e
         <url>https://github.com/jenkinsci/proxmox-plugin</url>
     </scm>
 
